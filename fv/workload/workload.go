<<<<<<< HEAD
// Copyright (c) 2020 Tigera, Inc. All rights reserved.
=======
// Copyright (c) 2017-2020 Tigera, Inc. All rights reserved.
>>>>>>> d51cbfa8
//
// Licensed under the Apache License, Version 2.0 (the "License");
// you may not use this file except in compliance with the License.
// You may obtain a copy of the License at
//
//     http://www.apache.org/licenses/LICENSE-2.0
//
// Unless required by applicable law or agreed to in writing, software
// distributed under the License is distributed on an "AS IS" BASIS,
// WITHOUT WARRANTIES OR CONDITIONS OF ANY KIND, either express or implied.
// See the License for the specific language governing permissions and
// limitations under the License.

package workload

import (
	"bufio"
	"encoding/json"
	"fmt"
	"io"
	"io/ioutil"
	"os"
	"os/exec"
	"regexp"
	"strconv"
	"strings"
	"sync"
	"time"

	"github.com/projectcalico/felix/fv/conncheck"

	. "github.com/onsi/ginkgo"
	. "github.com/onsi/gomega"
	"github.com/onsi/gomega/types"
	log "github.com/sirupsen/logrus"

	"github.com/projectcalico/libcalico-go/lib/backend/k8s/conversion"
	"github.com/projectcalico/libcalico-go/lib/options"

	"github.com/projectcalico/libcalico-go/lib/set"

	"github.com/projectcalico/felix/fv/containers"
	"github.com/projectcalico/felix/fv/infrastructure"
	"github.com/projectcalico/felix/fv/utils"
	api "github.com/projectcalico/libcalico-go/lib/apis/v3"
	client "github.com/projectcalico/libcalico-go/lib/clientv3"
)

type Workload struct {
	C                *containers.Container
	Name             string
	InterfaceName    string
	IP               string
	Ports            string
	DefaultPort      string
	runCmd           *exec.Cmd
	outPipe          io.ReadCloser
	errPipe          io.ReadCloser
	namespacePath    string
	WorkloadEndpoint *api.WorkloadEndpoint
	Protocol         string // "tcp" or "udp"
}

var workloadIdx = 0
var sideServIdx = 0
var permConnIdx = 0

func (w *Workload) Stop() {
	if w == nil {
		log.Info("Stop no-op because nil workload")
	} else {
		log.WithField("workload", w).Info("Stop")
		outputBytes, err := utils.Command("docker", "exec", w.C.Name,
			"cat", fmt.Sprintf("/tmp/%v", w.Name)).CombinedOutput()
		Expect(err).NotTo(HaveOccurred(), "failed to run docker exec command to get workload pid")
		pid := strings.TrimSpace(string(outputBytes))
		err = utils.Command("docker", "exec", w.C.Name, "kill", pid).Run()
		Expect(err).NotTo(HaveOccurred(), "failed to kill workload")
		_, err = w.runCmd.Process.Wait()
		if err != nil {
			log.WithField("workload", w).Error("failed to wait for process")
		}
		log.WithField("workload", w).Info("Workload now stopped")
	}
}

func Run(c *infrastructure.Felix, name, profile, ip, ports, protocol string) (w *Workload) {
	w, err := run(c, name, profile, ip, ports, protocol)
	if err != nil {
		log.WithError(err).Info("Starting workload failed, retrying")
		w, err = run(c, name, profile, ip, ports, protocol)
	}
	Expect(err).NotTo(HaveOccurred())

	return w
}

func run(c *infrastructure.Felix, name, profile, ip, ports, protocol string) (w *Workload, err error) {
	workloadIdx++
	n := fmt.Sprintf("%s-idx%v", name, workloadIdx)
	interfaceName := conversion.VethNameForWorkload(profile, n)
	if c.IP == ip {
		interfaceName = ""
	}
	// Build unique workload name and struct.
	workloadIdx++
	w = &Workload{
		C:             c.Container,
		Name:          n,
		InterfaceName: interfaceName,
		IP:            ip,
		Ports:         ports,
		Protocol:      protocol,
	}

	// Ensure that the host has the 'test-workload' binary.
	w.C.EnsureBinary("test-workload")

	// Start the workload.
	log.WithField("workload", w).Info("About to run workload")
	var protoArg string
	if protocol == "udp" {
		protoArg = "--udp"
	} else if protocol == "sctp" {
		protoArg = "--sctp"
	}
	w.runCmd = utils.Command("docker", "exec", w.C.Name,
		"sh", "-c",
		fmt.Sprintf("echo $$ > /tmp/%v; exec /test-workload %v '%v' '%v' '%v'",
			w.Name,
			protoArg,
			w.InterfaceName,
			w.IP,
			w.Ports))
	w.outPipe, err = w.runCmd.StdoutPipe()
	if err != nil {
		return nil, fmt.Errorf("Getting StdoutPipe failed: %v", err)
	}
	w.errPipe, err = w.runCmd.StderrPipe()
	if err != nil {
		return nil, fmt.Errorf("Getting StderrPipe failed: %v", err)
	}
	err = w.runCmd.Start()
	if err != nil {
		return nil, fmt.Errorf("runCmd Start failed: %v", err)
	}

	// Read the workload's namespace path, which it writes to its standard output.
	stdoutReader := bufio.NewReader(w.outPipe)
	stderrReader := bufio.NewReader(w.errPipe)

	var errDone sync.WaitGroup
	errDone.Add(1)
	go func() {
		defer errDone.Done()
		for {
			line, err := stderrReader.ReadString('\n')
			if err != nil {
				log.WithError(err).Info("End of workload stderr")
				return
			}
			log.Infof("Workload %s stderr: %s", n, strings.TrimSpace(string(line)))
		}
	}()

	namespacePath, err := stdoutReader.ReadString('\n')
	if err != nil {
		// (Only) if we fail here, wait for the stderr to be output before returning.
		defer errDone.Wait()
		if err != nil {
			return nil, fmt.Errorf("Reading from stdout failed: %v", err)
		}
	}

	w.namespacePath = strings.TrimSpace(namespacePath)

	go func() {
		for {
			line, err := stdoutReader.ReadString('\n')
			if err != nil {
				log.WithError(err).Info("End of workload stdout")
				return
			}
			log.Infof("Workload %s stdout: %s", name, strings.TrimSpace(string(line)))
		}
	}()

	log.WithField("workload", w).Info("Workload now running")

	wep := api.NewWorkloadEndpoint()
	wep.Labels = map[string]string{"name": w.Name}
	wep.Spec.Node = w.C.Hostname
	wep.Spec.Orchestrator = "felixfv"
	wep.Spec.Workload = w.Name
	wep.Spec.Endpoint = w.Name
	prefixLen := "32"
	if strings.Contains(w.IP, ":") {
		prefixLen = "128"
	}
	wep.Spec.IPNetworks = []string{w.IP + "/" + prefixLen}
	wep.Spec.InterfaceName = w.InterfaceName
	wep.Spec.Profiles = []string{profile}
	w.WorkloadEndpoint = wep

	return w, nil
}

func (w *Workload) IPNet() string {
	return w.IP + "/32"
}

func (w *Workload) Configure(client client.Interface) {
	wep := w.WorkloadEndpoint
	wep.Namespace = "fv"
	var err error
	w.WorkloadEndpoint, err = client.WorkloadEndpoints().Create(utils.Ctx, w.WorkloadEndpoint, utils.NoOptions)
	Expect(err).NotTo(HaveOccurred(), "Failed to create workload in the calico datastore.")
}

func (w *Workload) RemoveFromDatastore(client client.Interface) {
	_, err := client.WorkloadEndpoints().Delete(utils.Ctx, "fv", w.WorkloadEndpoint.Name, options.DeleteOptions{})
	Expect(err).NotTo(HaveOccurred())
}

func (w *Workload) ConfigureInDatastore(infra infrastructure.DatastoreInfra) {
	wep := w.WorkloadEndpoint
	wep.Namespace = "default"
	var err error
	w.WorkloadEndpoint, err = infra.AddWorkload(wep)
	Expect(err).NotTo(HaveOccurred(), "Failed to add workload")
}

func (w *Workload) NameSelector() string {
	return "name=='" + w.Name + "'"
}

func (w *Workload) SourceName() string {
	return w.Name
}

func (w *Workload) SourceIPs() []string {
	return []string{w.IP}
}

func (w *Workload) CanConnectTo(ip, port, protocol string) *conncheck.Response {
	anyPort := Port{
		Workload: w,
	}
	return anyPort.CanConnectTo(ip, port, protocol)
}

func (w *Workload) Port(port uint16) *Port {
	return &Port{
		Workload: w,
		Port:     port,
	}
}

type Port struct {
	*Workload
	Port uint16
}

func (w *Port) SourceName() string {
	if w.Port == 0 {
		return w.Name
	}
	return fmt.Sprintf("%s:%d", w.Name, w.Port)
}

func (w *Port) SourceIPs() []string {
	return []string{w.IP}
}

func (w *Workload) NamespaceID() string {
	splits := strings.Split(w.namespacePath, "/")
	return splits[len(splits)-1]
}

func (w *Workload) ExecOutput(args ...string) (string, error) {
	args = append([]string{"ip", "netns", "exec", w.NamespaceID()}, args...)
	return w.C.ExecOutput(args...)
}

var (
	rttRegexp = regexp.MustCompile(`rtt=(.*) ms`)
)

func (w *Workload) LatencyTo(ip, port string) (time.Duration, string) {
	if strings.Contains(ip, ":") {
		ip = fmt.Sprintf("[%s]", ip)
	}
	out, err := w.ExecOutput("hping3", "-p", port, "-c", "20", "--fast", "-S", "-n", ip)
	stderr := ""
	if err, ok := err.(*exec.ExitError); ok {
		stderr = string(err.Stderr)
	}
	Expect(err).NotTo(HaveOccurred(), stderr)

	lines := strings.Split(out, "\n")[1:] // Skip header line
	var rttSum time.Duration
	var numBuggyRTTs int
	for _, line := range lines {
		if len(line) == 0 {
			continue
		}
		matches := rttRegexp.FindStringSubmatch(line)
		Expect(matches).To(HaveLen(2), "Failed to extract RTT from line: "+line)
		rttMsecStr := matches[1]
		rttMsec, err := strconv.ParseFloat(rttMsecStr, 64)
		Expect(err).ToNot(HaveOccurred())
		if rttMsec > 1000 {
			// There's a bug in hping where it occasionally reports RTT+1s instead of RTT.  Work around that
			// but keep track of the number of workarounds and bail out if we see too many.
			rttMsec -= 1000
			numBuggyRTTs++
		}
		rttSum += time.Duration(rttMsec * float64(time.Millisecond))
	}
	Expect(numBuggyRTTs).To(BeNumerically("<", len(lines)/2),
		"hping reported a large number of >1s RTTs; full output:\n"+out)
	meanRtt := rttSum / time.Duration(len(lines))
	return meanRtt, out
}

type SideService struct {
	W       *Workload
	Name    string
	RunCmd  *exec.Cmd
	PidFile string
}

func (s *SideService) Stop() {
	Expect(s.stop()).NotTo(HaveOccurred())
}

func (s *SideService) stop() error {
	log.WithField("SideService", s).Info("Stop")
	output, err := s.W.C.ExecOutput("cat", s.PidFile)
	if err != nil {
		log.WithField("pidfile", s.PidFile).WithError(err).Warn("Failed to get contents of a side service's pidfile")
		return err
	}
	pid := strings.TrimSpace(output)
	err = s.W.C.ExecMayFail("kill", pid)
	if err != nil {
		log.WithField("pid", pid).WithError(err).Warn("Failed to kill a side service")
		return err
	}
	_, err = s.RunCmd.Process.Wait()
	if err != nil {
		log.WithField("side service", s).Error("failed to wait for process")
	}

	log.WithField("SideService", s).Info("Side service now stopped")
	return nil
}

func (w *Workload) StartSideService() *SideService {
	s, err := startSideService(w)
	Expect(err).NotTo(HaveOccurred())
	return s
}

func startSideService(w *Workload) (*SideService, error) {
	// Ensure that the host has the 'test-workload' binary.
	w.C.EnsureBinary("test-workload")
	sideServIdx++
	n := fmt.Sprintf("%s-ss%d", w.Name, sideServIdx)
	pidFile := fmt.Sprintf("/tmp/%s-pid", n)

	testWorkloadShArgs := []string{
		"/test-workload",
	}
	if w.Protocol == "udp" {
		testWorkloadShArgs = append(testWorkloadShArgs, "--udp")
	}
	testWorkloadShArgs = append(testWorkloadShArgs,
		"--sidecar-iptables",
		"--up-lo",
		fmt.Sprintf("'--namespace-path=%s'", w.namespacePath),
		"''", // interface name, not important
		"127.0.0.1",
		"15001",
	)
	pidCmd := fmt.Sprintf("echo $$ >'%s'", pidFile)
	testWorkloadCmd := strings.Join(testWorkloadShArgs, " ")
	dockerWorkloadArgs := []string{
		"docker",
		"exec",
		w.C.Name,
		"sh", "-c",
		fmt.Sprintf("%s; exec %s", pidCmd, testWorkloadCmd),
	}
	runCmd := utils.Command(dockerWorkloadArgs[0], dockerWorkloadArgs[1:]...)
	logName := fmt.Sprintf("side service %s", n)
	if err := utils.LogOutput(runCmd, logName); err != nil {
		return nil, fmt.Errorf("failed to start output logging for %s", logName)
	}
	if err := runCmd.Start(); err != nil {
		return nil, fmt.Errorf("starting /test-workload as a side service failed: %v", err)
	}
	return &SideService{
		W:       w,
		Name:    n,
		RunCmd:  runCmd,
		PidFile: pidFile,
	}, nil
}

type PermanentConnection struct {
	W        *Workload
	LoopFile string
	Name     string
	RunCmd   *exec.Cmd
}

func (pc *PermanentConnection) Stop() {
	Expect(pc.stop()).NotTo(HaveOccurred())
}

func (pc *PermanentConnection) stop() error {
	if err := pc.W.C.ExecMayFail("sh", "-c", fmt.Sprintf("echo > %s", pc.LoopFile)); err != nil {
		log.WithError(err).WithField("loopfile", pc.LoopFile).Warn("Failed to create a loop file to stop the permanent connection")
		return err
	}
	if err := pc.RunCmd.Wait(); err != nil {
		return err
	}
	return nil
}

func (w *Workload) StartPermanentConnection(ip string, port, sourcePort int) *PermanentConnection {
	pc, err := startPermanentConnection(w, ip, port, sourcePort)
	Expect(err).NotTo(HaveOccurred())
	return pc
}

func startPermanentConnection(w *Workload, ip string, port, sourcePort int) (*PermanentConnection, error) {
	// Ensure that the host has the 'test-connection' binary.
	w.C.EnsureBinary("test-connection")
	permConnIdx++
	n := fmt.Sprintf("%s-pc%d", w.Name, permConnIdx)
	loopFile := fmt.Sprintf("/tmp/%s-loop", n)

	err := w.C.ExecMayFail("sh", "-c", fmt.Sprintf("echo > %s", loopFile))
	if err != nil {
		return nil, err
	}

	runCmd := utils.Command(
		"docker",
		"exec",
		w.C.Name,
		"/test-connection",
		w.namespacePath,
		ip,
		fmt.Sprintf("%d", port),
		fmt.Sprintf("--source-port=%d", sourcePort),
		fmt.Sprintf("--protocol=%s", w.Protocol),
		fmt.Sprintf("--loop-with-file=%s", loopFile),
	)
	logName := fmt.Sprintf("permanent connection %s", n)
	if err := utils.LogOutput(runCmd, logName); err != nil {
		return nil, fmt.Errorf("failed to start output logging for %s", logName)
	}
	if err := runCmd.Start(); err != nil {
		return nil, fmt.Errorf("failed to start a permanent connection: %v", err)
	}
	Eventually(func() error {
		return w.C.ExecMayFail("stat", loopFile)
	}, 5*time.Second, time.Second).Should(
		HaveOccurred(),
		"Failed to wait for test-connection to be ready, the loop file did not disappear",
	)
	return &PermanentConnection{
		W:        w,
		LoopFile: loopFile,
		Name:     n,
		RunCmd:   runCmd,
	}, nil
}

<<<<<<< HEAD
func (p *Port) CanConnectTo(ip, port, protocol string) *conncheck.Response {
=======
type SpoofedWorkload struct {
	*Workload
	SpoofedSourceIP string
}

func (s *SpoofedWorkload) CanConnectTo(ip, port, protocol string) bool {
	return canConnectTo(s.Workload, ip, port, s.SpoofedSourceIP, "", protocol)
}

func (p *Port) CanConnectTo(ip, port, protocol string) bool {
	srcPort := strconv.Itoa(int(p.Port))
	return canConnectTo(p.Workload, ip, port, "", srcPort, protocol)
}

func canConnectTo(w *Workload, ip, port, srcIp, srcPort, protocol string) bool {
>>>>>>> d51cbfa8
	// Ensure that the host has the 'test-connection' binary.
	w.C.EnsureBinary("test-connection")

	if protocol == "udp" || protocol == "sctp" {
		// If this is a retry then we may have stale conntrack entries and we don't want those
<<<<<<< HEAD
		// to influence the connectivity check.  Only an issue for UDP due to the lack of a
		// sequence number.
		if os.Getenv("FELIX_FV_ENABLE_BPF") == "true" {
			p.C.Exec("calico-bpf", "conntrack", "remove", "udp", p.Workload.IP, ip)
		} else {
			_ = p.C.ExecMayFail("conntrack", "-D", "-p", "udp", "-s", p.Workload.IP, "-d", ip)
		}
=======
		// to influence the connectivity check.  UDP lacks a sequence number, so conntrack operates
		// on a simple timer. In the case of SCTP, conntrack appears to match packets even when
		// the conntrack entry is in the CLOSED state.
		_ = w.C.ExecMayFail("conntrack", "-D", "-p", protocol, "-s", w.IP, "-d", ip)
>>>>>>> d51cbfa8
	}

	logMsg := "Connection test"

	// Run 'test-connection' to the target.
	args := []string{
		"exec", w.C.Name, "/test-connection", w.namespacePath, ip, port, "--protocol=" + protocol,
	}
	if srcIp != "" {
		args = append(args, fmt.Sprintf("--source-ip=%s", srcIp))
		logMsg += " (spoofed)"
	}
	if srcPort != "" {
		// If we are using a particular source port, fill it in.
		args = append(args, fmt.Sprintf("--source-port=%s", srcPort))
		logMsg += " (with source port)"
	}
	connectionCmd := utils.Command("docker", args...)
	outPipe, err := connectionCmd.StdoutPipe()
	Expect(err).NotTo(HaveOccurred())
	errPipe, err := connectionCmd.StderrPipe()
	Expect(err).NotTo(HaveOccurred())
	err = connectionCmd.Start()
	Expect(err).NotTo(HaveOccurred())

	wOut, err := ioutil.ReadAll(outPipe)
	Expect(err).NotTo(HaveOccurred())
	wErr, err := ioutil.ReadAll(errPipe)
	Expect(err).NotTo(HaveOccurred())
	err = connectionCmd.Wait()

	log.WithFields(log.Fields{
		"stdout": string(wOut),
		"stderr": string(wErr)}).WithError(err).Info(logMsg)

	if err != nil {
		return nil
	}

	r := regexp.MustCompile(`RESPONSE=(.*)\n`)
	m := r.FindSubmatch(wOut)
	if len(m) > 0 {
		var resp conncheck.Response
		err := json.Unmarshal(m[1], &resp)
		if err != nil {
			log.WithError(err).WithField("output", string(wOut)).Panic("Failed to parse connection check response")
		}
		return &resp
	}
	return nil
}

// ToMatcher implements the connectionTarget interface, allowing this port to be used as
// target.
func (p *Port) ToMatcher(explicitPort ...uint16) *connectivityMatcher {
	if p.Port == 0 {
		return p.Workload.ToMatcher(explicitPort...)
	}
	return &connectivityMatcher{
		ip:         p.Workload.IP,
		port:       fmt.Sprint(p.Port),
		targetName: fmt.Sprintf("%s on port %d", p.Workload.Name, p.Port),
	}
}

type connectionTarget interface {
	ToMatcher(explicitPort ...uint16) *connectivityMatcher
}

type IP string // Just so we can define methods on it...

func (s IP) ToMatcher(explicitPort ...uint16) *connectivityMatcher {
	if len(explicitPort) != 1 {
		panic("Explicit port needed with IP as a connectivity target")
	}
	port := fmt.Sprintf("%d", explicitPort[0])
	return &connectivityMatcher{
		ip:         string(s),
		port:       port,
		targetName: string(s) + ":" + port,
		protocol:   "tcp",
	}
}

func (w *Workload) ToMatcher(explicitPort ...uint16) *connectivityMatcher {
	var port string
	if len(explicitPort) == 1 {
		port = fmt.Sprintf("%d", explicitPort[0])
	} else if w.DefaultPort != "" {
		port = w.DefaultPort
	} else if !strings.Contains(w.Ports, ",") {
		port = w.Ports
	} else {
		panic("Explicit port needed for workload with multiple ports")
	}
	return &connectivityMatcher{
		ip:         w.IP,
		port:       port,
		targetName: fmt.Sprintf("%s on port %s", w.Name, port),
		protocol:   "tcp",
	}
}

func HaveConnectivityTo(target connectionTarget, explicitPort ...uint16) types.GomegaMatcher {
	return target.ToMatcher(explicitPort...)
}

type connectivityMatcher struct {
	ip, port, targetName, protocol string
}

type connectionSource interface {
	CanConnectTo(ip, port, protocol string) *conncheck.Response
	SourceName() string
	SourceIPs() []string
}

func (m *connectivityMatcher) Match(actual interface{}) (success bool, err error) {
	success = actual.(connectionSource).CanConnectTo(m.ip, m.port, m.protocol) != nil
	return
}

func (m *connectivityMatcher) FailureMessage(actual interface{}) (message string) {
	src := actual.(connectionSource)
	message = fmt.Sprintf("Expected %v\n\t%+v\nto have connectivity to %v\n\t%v:%v\nbut it does not", src.SourceName(), src, m.targetName, m.ip, m.port)
	return
}

func (m *connectivityMatcher) NegatedFailureMessage(actual interface{}) (message string) {
	src := actual.(connectionSource)
	message = fmt.Sprintf("Expected %v\n\t%+v\nnot to have connectivity to %v\n\t%v:%v\nbut it does", src.SourceName(), src, m.targetName, m.ip, m.port)
	return
}

type expectation struct {
	from      connectionSource     // Workload or Container
	to        *connectivityMatcher // Workload or IP, + port
	expected  bool
	expSrcIPs []string
}

func (e expectation) Matches(response *conncheck.Response, checkSNAT bool) bool {
	if e.expected {
		if response == nil {
			return false
		}
		if checkSNAT {
			for _, src := range e.expSrcIPs {
				if src == response.SourceIP() {
					return true
				}
			}
			return false
		}
	} else {
		if response != nil {
			return false
		}
	}
	return true
}

var UnactivatedConnectivityCheckers = set.New()

// ConnectivityChecker records a set of connectivity expectations and supports calculating the
// actual state of the connectivity between the given workloads.  It is expected to be used like so:
//
//     var cc = &workload.ConnectivityChecker{}
//     cc.ExpectNone(w[2], w[0], 1234)
//     cc.ExpectSome(w[1], w[0], 5678)
//     Eventually(cc.ActualConnectivity, "10s", "100ms").Should(Equal(cc.ExpectedConnectivityPretty()))
//
// Note that the ActualConnectivity method is passed to Eventually as a function pointer to allow
// Ginkgo to re-evaluate the result as needed.
type ConnectivityChecker struct {
	ReverseDirection bool
	Protocol         string // "tcp" or "udp"
	expectations     []expectation
	CheckSNAT        bool
}

func (c *ConnectivityChecker) ExpectSome(from connectionSource, to connectionTarget, explicitPort ...uint16) {
	UnactivatedConnectivityCheckers.Add(c)
	if c.ReverseDirection {
		from, to = to.(connectionSource), from.(connectionTarget)
	}
	c.expectations = append(c.expectations, expectation{from, to.ToMatcher(explicitPort...), true, from.SourceIPs()})
}

func (c *ConnectivityChecker) ExpectSNAT(from connectionSource, srcIP string, to connectionTarget, explicitPort ...uint16) {
	UnactivatedConnectivityCheckers.Add(c)
	c.CheckSNAT = true
	if c.ReverseDirection {
		from, to = to.(connectionSource), from.(connectionTarget)
	}
	c.expectations = append(c.expectations, expectation{from, to.ToMatcher(explicitPort...), true, []string{srcIP}})
}

func (c *ConnectivityChecker) ExpectNone(from connectionSource, to connectionTarget, explicitPort ...uint16) {
	UnactivatedConnectivityCheckers.Add(c)
	if c.ReverseDirection {
		from, to = to.(connectionSource), from.(connectionTarget)
	}
	c.expectations = append(c.expectations, expectation{from, to.ToMatcher(explicitPort...), false, nil})
}

func (c *ConnectivityChecker) ResetExpectations() {
	c.expectations = nil
	c.CheckSNAT = false
}

// ActualConnectivity calculates the current connectivity for all the expected paths.  It returns a
// slice containing one response for each attempted check (or nil if the check failed) along with
// a same-length slice containing a pretty-printed description of the check and its result.
func (c *ConnectivityChecker) ActualConnectivity() ([]*conncheck.Response, []string) {
	UnactivatedConnectivityCheckers.Discard(c)
	var wg sync.WaitGroup
	responses := make([]*conncheck.Response, len(c.expectations))
	pretty := make([]string, len(c.expectations))
	for i, exp := range c.expectations {
		wg.Add(1)
		go func(i int, exp expectation) {
			defer GinkgoRecover()
			defer wg.Done()
			p := "tcp"
			if c.Protocol != "" {
				p = c.Protocol
			}
			responses[i] = exp.from.CanConnectTo(exp.to.ip, exp.to.port, p)
			pretty[i] = fmt.Sprintf("%s -> %s = %v", exp.from.SourceName(), exp.to.targetName, responses[i] != nil)
			if c.CheckSNAT && responses[i] != nil {
				srcIP := strings.Split(responses[i].SourceAddr, ":")[0]
				pretty[i] += " (from " + srcIP + ")"
			}
		}(i, exp)
	}
	wg.Wait()
	log.Debug("Connectivity", responses)
	return responses, pretty
}

// ExpectedConnectivityPretty returns one string per recorded expectation in order, encoding the expected
// connectivity in similar format used by ActualConnectivity().
func (c *ConnectivityChecker) ExpectedConnectivityPretty() []string {
	result := make([]string, len(c.expectations))
	for i, exp := range c.expectations {
		result[i] = fmt.Sprintf("%s -> %s = %v", exp.from.SourceName(), exp.to.targetName, exp.expected)
		if c.CheckSNAT && exp.expected {
			result[i] += " (from " + strings.Join(exp.expSrcIPs, "|") + ")"
		}
	}
	return result
}

var defaultConnectivityTimeout = 10 * time.Second

func (c *ConnectivityChecker) CheckConnectivityOffset(offset int, optionalDescription ...interface{}) {
	c.CheckConnectivityWithTimeoutOffset(offset+2, defaultConnectivityTimeout, optionalDescription...)
}

func (c *ConnectivityChecker) CheckConnectivity(optionalDescription ...interface{}) {
	c.CheckConnectivityWithTimeoutOffset(2, defaultConnectivityTimeout, optionalDescription...)
}

func (c *ConnectivityChecker) CheckConnectivityWithTimeout(timeout time.Duration, optionalDescription ...interface{}) {
	Expect(timeout).To(BeNumerically(">", 100*time.Millisecond),
		"Very low timeout, did you mean to multiply by time.<Unit>?")
	if len(optionalDescription) > 0 {
		Expect(optionalDescription[0]).NotTo(BeAssignableToTypeOf(time.Second),
			"Unexpected time.Duration passed for description")
	}
	c.CheckConnectivityWithTimeoutOffset(2, timeout, optionalDescription...)
}

func (c *ConnectivityChecker) CheckConnectivityWithTimeoutOffset(callerSkip int, timeout time.Duration, optionalDescription ...interface{}) {
	var expConnectivity []string
	start := time.Now()

	// Track the number of attempts. If the first connectivity check fails, we want to
	// do at least one retry before we time out.  That covers the case where the first
	// connectivity check takes longer than the timeout.
	completedAttempts := 0
	var actualConn []*conncheck.Response
	var actualConnPretty []string
	for time.Since(start) < timeout || completedAttempts < 2 {
		actualConn, actualConnPretty = c.ActualConnectivity()
		failed := false
		expConnectivity = c.ExpectedConnectivityPretty()
		for i := range c.expectations {
			exp := c.expectations[i]
			act := actualConn[i]
			if !exp.Matches(act, c.CheckSNAT) {
				failed = true
				actualConnPretty[i] += " <---- WRONG"
				expConnectivity[i] += " <---- EXPECTED"
			}
		}
		if !failed {
			// Success!
			return
		}
		completedAttempts++
	}

	message := fmt.Sprintf(
		"Connectivity was incorrect:\n\nExpected\n    %s\nto match\n    %s",
		strings.Join(actualConnPretty, "\n    "),
		strings.Join(expConnectivity, "\n    "),
	)
	Fail(message, callerSkip)
}<|MERGE_RESOLUTION|>--- conflicted
+++ resolved
@@ -1,8 +1,4 @@
-<<<<<<< HEAD
 // Copyright (c) 2020 Tigera, Inc. All rights reserved.
-=======
-// Copyright (c) 2017-2020 Tigera, Inc. All rights reserved.
->>>>>>> d51cbfa8
 //
 // Licensed under the Apache License, Version 2.0 (the "License");
 // you may not use this file except in compliance with the License.
@@ -486,9 +482,6 @@
 	}, nil
 }
 
-<<<<<<< HEAD
-func (p *Port) CanConnectTo(ip, port, protocol string) *conncheck.Response {
-=======
 type SpoofedWorkload struct {
 	*Workload
 	SpoofedSourceIP string
@@ -498,32 +491,25 @@
 	return canConnectTo(s.Workload, ip, port, s.SpoofedSourceIP, "", protocol)
 }
 
-func (p *Port) CanConnectTo(ip, port, protocol string) bool {
+func (p *Port) CanConnectTo(ip, port, protocol string) *conncheck.Response {
 	srcPort := strconv.Itoa(int(p.Port))
 	return canConnectTo(p.Workload, ip, port, "", srcPort, protocol)
 }
 
 func canConnectTo(w *Workload, ip, port, srcIp, srcPort, protocol string) bool {
->>>>>>> d51cbfa8
 	// Ensure that the host has the 'test-connection' binary.
 	w.C.EnsureBinary("test-connection")
 
 	if protocol == "udp" || protocol == "sctp" {
 		// If this is a retry then we may have stale conntrack entries and we don't want those
-<<<<<<< HEAD
-		// to influence the connectivity check.  Only an issue for UDP due to the lack of a
-		// sequence number.
+		// to influence the connectivity check.  UDP lacks a sequence number, so conntrack operates
+		// on a simple timer. In the case of SCTP, conntrack appears to match packets even when
+		// the conntrack entry is in the CLOSED state.
 		if os.Getenv("FELIX_FV_ENABLE_BPF") == "true" {
 			p.C.Exec("calico-bpf", "conntrack", "remove", "udp", p.Workload.IP, ip)
 		} else {
-			_ = p.C.ExecMayFail("conntrack", "-D", "-p", "udp", "-s", p.Workload.IP, "-d", ip)
-		}
-=======
-		// to influence the connectivity check.  UDP lacks a sequence number, so conntrack operates
-		// on a simple timer. In the case of SCTP, conntrack appears to match packets even when
-		// the conntrack entry is in the CLOSED state.
-		_ = w.C.ExecMayFail("conntrack", "-D", "-p", protocol, "-s", w.IP, "-d", ip)
->>>>>>> d51cbfa8
+			_ = w.C.ExecMayFail("conntrack", "-D", "-p", protocol, "-s", w.IP, "-d", ip)
+		}
 	}
 
 	logMsg := "Connection test"
