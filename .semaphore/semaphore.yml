--- conflicted
+++ resolved
@@ -61,11 +61,7 @@
     jobs:
     - name: FV Test matrix
       commands:
-<<<<<<< HEAD
-      - " make check-wireguard"
-=======
       - make check-wireguard
->>>>>>> 27720fcf
       - make fv FV_BATCHES_TO_RUN="${SEMAPHORE_JOB_INDEX}" FV_NUM_BATCHES=${SEMAPHORE_JOB_COUNT}
       parallelism: 3
     epilogue:
