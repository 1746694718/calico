--- conflicted
+++ resolved
@@ -176,13 +176,11 @@
 	// IPv6 Support
 	ipv6Enabled bool
 
-<<<<<<< HEAD
 	// IP of the tunnel / overlay device
 	tunnelIP net.IP
-=======
+
 	// Detected features
 	Features *environment.Features
->>>>>>> e061f2c6
 }
 
 type bpfAllowChainRenderer interface {
